--- conflicted
+++ resolved
@@ -107,14 +107,10 @@
         # if we've specified a reference, strip out all the columns not present in the reference
         # this will overwrite the alignment file
         if ref_name:
-<<<<<<< HEAD
             seqs = strip_non_reference(args.output, ref_name, insertion_csv=args.output+".insertions.csv")
             if args.remove_reference:
                 seqs = remove_reference_sequence(seqs, ref_name)
             write_seqs(seqs, args.output)
-=======
-            seqs = strip_non_reference(seqs, ref_name, keep_reference=not args.remove_reference)
->>>>>>> 704f3692
         if args.fill_gaps:
             make_gaps_ambiguous(seqs)
 
@@ -174,6 +170,7 @@
     #     shoutput = shquote(output)
     #     shname = shquote(seq_fname)
     #     cmd = "mafft --reorder --anysymbol --thread %d %s 1> %s 2> %s.log"%(args.nthreads, shname, shoutput, shoutput)
+
 def read_reference(ref_fname):
     if not os.path.isfile(ref_fname):
         raise AlignmentError("ERROR: Cannot read reference sequence."
@@ -198,22 +195,12 @@
         raise AlignmentError('ERROR: alignment method %s not implemented'%method)
     return cmd
 
-<<<<<<< HEAD
-
-def write_uppercase_alignment_in_place(fname):
-    aln = AlignIO.read(fname, 'fasta')
-    for seq in aln:
-        seq.seq = seq.seq.upper()
-    AlignIO.write(aln, fname, 'fasta')
-
 
 def remove_reference_sequence(seqs, reference_name):
     return [seq for seq in seqs if seq.name!=reference_name]
 
+
 def strip_non_reference(alignment_fname, reference, insertion_csv):
-=======
-def strip_non_reference(aln, reference, keep_reference=False):
->>>>>>> 704f3692
     '''
     return sequences that have all insertions relative to the reference
     removed. The alignment is read from file and returned as list of sequences.
@@ -271,7 +258,6 @@
     print("Trimmed gaps in", reference, "from the alignment")
     return out_seqs
 
-<<<<<<< HEAD
 def analyse_insertions(aln, ungapped, insertion_csv):
     ## Gather groups (runs) of insertions:
     insertion_coords = [] # python syntax - e.g. [0, 3, 5] means indexes 0,1 & 2 are insertions (w.r.t. ref), to the right of 0-based ref pos 5
@@ -289,7 +275,7 @@
         insertion_coords.append([_open_idx, len(ungapped), _ref_idx])
 
     # For each run of insertions (w.r.t. reference) collect the insertions we have
-    insertions = [defaultdict(list) for idx in range(0, len(insertion_coords))]
+    insertions = [defaultdict(list) for ins in insertion_coords]
     for idx, insertion_coord in enumerate(insertion_coords):
         for seq in aln:
             s = seq[insertion_coord[0]:insertion_coord[1]].seq.ungap("-").ungap("N").ungap("?")
@@ -317,7 +303,8 @@
         print(",".join(header), file=fh)
         for strain in strain_data:
             print("{},{}".format(strain, ",".join(strain_data[strain])), file=fh)
-=======
+
+
 def prettify_alignment(aln):
     '''
     Converts all bases to uppercase and removes auto reverse-complement prefix (_R_).
@@ -338,7 +325,7 @@
             seq.name = seq.name[3:]
         if seq.description.startswith("_R_"):
             seq.description = seq.description[3:]
->>>>>>> 704f3692
+
 
 def make_gaps_ambiguous(aln):
     '''
