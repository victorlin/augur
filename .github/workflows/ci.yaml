name: CI
on: [push, pull_request]
jobs:
  test:
    name: test (python=${{ matrix.python-version }} biopython=${{ matrix.biopython-version || 'latest' }})
    runs-on: ubuntu-latest
    strategy:
      matrix:
<<<<<<< HEAD
        python-version: ['3.7', '3.8']
=======
        python-version:
          - '3.7'
          - '3.8'
          - '3.9'
          - '3.10'
        biopython-version:
          # list of Biopython versions with support for a new Python version
          # from https://github.com/biopython/biopython/blob/master/NEWS.rst
          - '1.73' # first to support Python 3.7
          - '1.76' # first to support Python 3.8
          - '1.79' # first to support Python 3.9
          - ''     # latest
        exclude:
          # some older Biopython versions are incompatible with later Python versions
          - { biopython-version: '1.73', python-version: '3.8' }
          - { biopython-version: '1.73', python-version: '3.9' }
          - { biopython-version: '1.73', python-version: '3.10' }
          - { biopython-version: '1.76', python-version: '3.9' }
          - { biopython-version: '1.76', python-version: '3.10' }
>>>>>>> 4bd3e7e4
    defaults:
      run:
        shell: bash -l {0}
    steps:
    - uses: actions/checkout@v2
    - uses: conda-incubator/setup-miniconda@v2
      with:
        python-version: ${{ matrix.python-version }}
        mamba-version: "*"
        channels: conda-forge,bioconda
        channel-priority: true
        activate-environment: test
    - run: mamba install mafft raxml fasttree iqtree vcftools
    - run: mamba install biopython=${{ matrix.biopython-version }}
    - run: pip install -e .[dev]
    - run: conda info
    - run: conda list
    - run: pytest -c pytest.python3.ini  --cov-report=xml --cov=augur
    - run: cram --shell=/bin/bash tests/functional/*.t tests/builds/*.t
    - run: bash tests/builds/runner.sh
    - if: github.repository == 'nextstrain/augur' && matrix.python-version == '3.10' && matrix.biopython-version == ''
      uses: codecov/codecov-action@v2
      with:
        fail_ci_if_error: true
  deploy:
    if: github.repository == 'nextstrain/augur' && github.ref == 'refs/heads/release'
    needs: [test]
    runs-on: ubuntu-latest
    steps:
      - env:
          TRAVIS_AUTH_TOKEN: ${{ secrets.TRAVIS_AUTH_TOKEN }}
        run: |
          set -euo pipefail

          echo "Pinging Travis CI to rebuild Docker image"

          body='{
            "request": {
              "branch": "master",
              "message": "Build triggered from augur"
            }
          }'

          curl -X POST https://api.travis-ci.com/repo/nextstrain%2Fdocker-base/requests \
            -H "Content-Type: application/json" \
            -H "Accept: application/json" \
            -H "Travis-API-Version: 3" \
            -H "Authorization: token $TRAVIS_AUTH_TOKEN" \
            -d "$body"<|MERGE_RESOLUTION|>--- conflicted
+++ resolved
@@ -6,9 +6,6 @@
     runs-on: ubuntu-latest
     strategy:
       matrix:
-<<<<<<< HEAD
-        python-version: ['3.7', '3.8']
-=======
         python-version:
           - '3.7'
           - '3.8'
@@ -28,7 +25,6 @@
           - { biopython-version: '1.73', python-version: '3.10' }
           - { biopython-version: '1.76', python-version: '3.9' }
           - { biopython-version: '1.76', python-version: '3.10' }
->>>>>>> 4bd3e7e4
     defaults:
       run:
         shell: bash -l {0}
