--- conflicted
+++ resolved
@@ -1,10 +1,4 @@
 import argparse
-<<<<<<< HEAD
-=======
-from textwrap import dedent
-import numpy as np
-import random
->>>>>>> c2645801
 import shlex
 import sqlite3
 
@@ -54,172 +48,7 @@
         return con.execute(query).fetchall()
 
 
-<<<<<<< HEAD
 def query_fetchall_dict(filter_obj:FilterSQLite, query:str):
     with filter_obj.get_db_context() as con:
         con.row_factory = sqlite3.Row
-        return [dict(row) for row in con.execute(query)]
-=======
-    def test_filter_date_formats(self, tmpdir, fasta_fn, argparser):
-        """Test that 2020.0, 2020, and 2020-XX-XX all pass --min-date 2019"""
-        out_fn = str(tmpdir / "out.fasta")
-        min_date = "2019"
-        meta_fn = write_metadata(tmpdir, (("strain","date"),
-                                          ("SEQ_1","2020.0"),
-                                          ("SEQ_2","2020"),
-                                          ("SEQ_3","2020-XX-XX")))
-        args = argparser('-s %s --metadata %s -o %s --min-date %s'
-                         % (fasta_fn, meta_fn, out_fn, min_date))
-        augur.filter.run(args)
-        output = SeqIO.to_dict(SeqIO.parse(out_fn, "fasta"))
-        assert list(output.keys()) == ["SEQ_1", "SEQ_2", "SEQ_3"]
-
-    @freeze_time("2020-03-25")
-    @pytest.mark.parametrize(
-        "argparse_params, metadata_rows, output_sorted_expected",
-        [
-            (
-                "--min-date 1D",
-                (
-                    ("SEQ_1","2020-03-23"),
-                    ("SEQ_2","2020-03-24"),
-                    ("SEQ_3","2020-03-25"),
-                ),
-                ["SEQ_2", "SEQ_3"],
-            ),
-            (
-                "--max-date 1D",
-                (
-                    ("SEQ_1","2020-03-23"),
-                    ("SEQ_2","2020-03-24"),
-                    ("SEQ_3","2020-03-25"),
-                ),
-                ["SEQ_1", "SEQ_2"],
-            ),
-            (
-                "--min-date 4W",
-                (
-                    ("SEQ_1","2020-02-25"),
-                    ("SEQ_2","2020-02-26"),
-                    ("SEQ_3","2020-03-25"),
-                ),
-                ["SEQ_2", "SEQ_3"],
-            ),
-            (
-                "--max-date 4W",
-                (
-                    ("SEQ_1","2020-02-25"),
-                    ("SEQ_2","2020-02-26"),
-                    ("SEQ_3","2020-03-25"),
-                ),
-                ["SEQ_1", "SEQ_2"],
-            ),
-            (
-                "--min-date 1M",
-                (
-                    ("SEQ_1","2020-01-25"),
-                    ("SEQ_2","2020-02-25"),
-                    ("SEQ_3","2020-03-25"),
-                ),
-                ["SEQ_2", "SEQ_3"],
-            ),
-            (
-                "--max-date 1M",
-                (
-                    ("SEQ_1","2020-01-25"),
-                    ("SEQ_2","2020-02-25"),
-                    ("SEQ_3","2020-03-25"),
-                ),
-                ["SEQ_1", "SEQ_2"],
-            ),
-            (
-                "--min-date P1M",
-                (
-                    ("SEQ_1","2020-01-25"),
-                    ("SEQ_2","2020-02-25"),
-                    ("SEQ_3","2020-03-25"),
-                ),
-                ["SEQ_2", "SEQ_3"],
-            ),
-            (
-                "--max-date P1M",
-                (
-                    ("SEQ_1","2020-01-25"),
-                    ("SEQ_2","2020-02-25"),
-                    ("SEQ_3","2020-03-25"),
-                ),
-                ["SEQ_1", "SEQ_2"],
-            ),
-            (
-                "--min-date 2Y",
-                (
-                    ("SEQ_1","2017-03-25"),
-                    ("SEQ_2","2018-03-25"),
-                    ("SEQ_3","2019-03-25"),
-                ),
-                ["SEQ_2", "SEQ_3"],
-            ),
-            (
-                "--max-date 2Y",
-                (
-                    ("SEQ_1","2017-03-25"),
-                    ("SEQ_2","2018-03-25"),
-                    ("SEQ_3","2019-03-25"),
-                ),
-                ["SEQ_1", "SEQ_2"],
-            ),
-            (
-                "--min-date 1Y2W5D",
-                (
-                    ("SEQ_1","2019-03-05"),
-                    ("SEQ_2","2019-03-06"),
-                    ("SEQ_3","2019-03-07"),
-                ),
-                ["SEQ_2", "SEQ_3"],
-            ),
-            (
-                "--max-date 1Y2W5D",
-                (
-                    ("SEQ_1","2019-03-05"),
-                    ("SEQ_2","2019-03-06"),
-                    ("SEQ_3","2019-03-07"),
-                ),
-                ["SEQ_1", "SEQ_2"],
-            ),
-        ],
-    )
-    def test_filter_relative_dates(self, tmpdir, argparser, argparse_params, metadata_rows, output_sorted_expected):
-        """Test that various relative dates work"""
-        out_fn = str(tmpdir / "filtered.txt")
-        meta_fn = write_metadata(tmpdir, (("strain","date"),
-                                          *metadata_rows))
-        args = argparser(f'--metadata {meta_fn} --output-strains {out_fn} {argparse_params}')
-        augur.filter.run(args)
-        with open(out_fn) as f:
-            output_sorted = sorted(line.rstrip() for line in f)
-        assert output_sorted == output_sorted_expected
-
-    @freeze_time("2020-03-25")
-    @pytest.mark.parametrize(
-        "argparse_flag, argparse_value",
-        [
-            ("--min-date", "3000Y"),
-            ("--max-date", "3000Y"),
-            ("--min-date", "invalid"),
-            ("--max-date", "invalid"),
-        ],
-    )
-    def test_filter_relative_dates_error(self, tmpdir, argparser, argparse_flag, argparse_value):
-        """Test that invalid dates fail"""
-        out_fn = str(tmpdir / "filtered.txt")
-        meta_fn = write_metadata(tmpdir, (("strain","date"),
-                                          ("SEQ_1","2020-03-23")))
-        with pytest.raises(SystemExit) as e_info:
-            argparser(f'--metadata {meta_fn} --output-strains {out_fn} {argparse_flag} {argparse_value}')
-        assert e_info.value.__context__.message == dedent(f"""\
-            Unable to determine date from '{argparse_value}'. Ensure it is in one of the supported formats:
-            1. an Augur-style numeric date with the year as the integer part (e.g. 2020.42) or
-            2. a date in ISO 8601 date format (i.e. YYYY-MM-DD) (e.g. '2020-06-04') or
-            3. a backwards-looking relative date in ISO 8601 duration format with optional P prefix (e.g. '1W', 'P1W')
-        """)
->>>>>>> c2645801
+        return [dict(row) for row in con.execute(query)]