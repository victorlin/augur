import datetime
from pathlib import Path
from unittest.mock import patch

import pytest
from freezegun import freeze_time

from augur import utils
from test_filter import write_metadata

@pytest.fixture
def mock_run_shell_command(mocker):
    mocker.patch("augur.utils.run_shell_command")

class TestUtils:
    def test_ambiguous_date_to_date_range_not_ambiguous(self):
        assert utils.ambiguous_date_to_date_range("2000-03-29", "%Y-%m-%d") == (
            datetime.date(year=2000, month=3, day=29),
            datetime.date(year=2000, month=3, day=29),
        )

    def test_ambiguous_date_to_date_range_ambiguous_day(self):
        assert utils.ambiguous_date_to_date_range("2000-01-XX", "%Y-%m-%d") == (
            datetime.date(year=2000, month=1, day=1),
            datetime.date(year=2000, month=1, day=31),
        )

    def test_ambiguous_date_to_date_range_ambiguous_month_and_day(self):
        assert utils.ambiguous_date_to_date_range("2000-XX-XX", "%Y-%m-%d") == (
            datetime.date(year=2000, month=1, day=1),
            datetime.date(year=2000, month=12, day=31),
        )

    @freeze_time("2000-02-20")
    def test_ambiguous_date_to_date_range_current_day_limit(self):
        assert utils.ambiguous_date_to_date_range("2000-02-XX", "%Y-%m-%d") == (
            datetime.date(year=2000, month=2, day=1),
            datetime.date(year=2000, month=2, day=20),
        )

    @pytest.mark.parametrize("extension", ["bed","BED"])
    @patch('augur.utils.read_bed_file')
    def test_load_mask_sites_recognizes_bed_file(self, m_read_bed_file, extension):
        """load_mask_sites should handle files that end with .bed with any capitalization as a bed"""
        m_read_bed_file.return_value = [3,4]
        assert utils.load_mask_sites("mask.%s" % extension) == [3,4]
        m_read_bed_file.assert_called_with("mask.%s" % extension)

    @patch('augur.utils.read_mask_file')
    def test_load_mask_sites_recognizes_non_bed_file(self, m_read_mask_file):
        """load_mask_sites should pass any other files to read_mask_file"""
        m_read_mask_file.return_value = [5,6]
        assert utils.load_mask_sites("mask.not_a_bed")
        m_read_mask_file.assert_called_with("mask.not_a_bed")

    def test_read_mask_file_good_input(self, tmpdir):
        """read_mask_file should return a sorted list of unique sites from good mask files"""
        mask_sites = [15,200,34,200,36]
        expected_sites = sorted(set(i - 1 for i in mask_sites))
        mask_file = str(tmpdir / "temp.mask")
        with open(mask_file, "w") as fh:
            fh.write("\n".join(str(i) for i in mask_sites))
        assert utils.read_mask_file(mask_file) == expected_sites

    def test_read_mask_file_bad_lines(self, tmpdir):
        """read_mask_file should fail on bad lines in mask files"""
        mask_file = str(tmpdir / "temp.mask")
        bad_mask_sites = ["1", "#comment", "2"]
        with open(mask_file, "w") as fh:
            fh.write("\n".join(bad_mask_sites))
        with pytest.raises(ValueError):
            utils.read_mask_file(mask_file)

    def test_read_bed_file_good_input(self, tmpdir):
        """read_bed_file should read site ranges from properly formatted bed files"""
        bed_file = str(tmpdir / "temp.bed")
        bed_lines = ["SEQ\t7\t8", "SEQ\t2\t6", "SEQ\t3\t4"]
        expected_sites = [2,3,4,5,7]
        with open(bed_file, "w") as fh:
            fh.write("\n".join(bed_lines))
        assert utils.read_bed_file(bed_file) == expected_sites

    def test_read_bed_file_with_header(self, tmpdir):
        """read_bed_file should skip header lines if they exist in bed files"""
        bed_file = str(tmpdir / "temp.bed")
        bed_lines = ["CHROM\tSTART\tEND","SEQ\t7\t8", "SEQ\t2\t5"]
        expected_sites = [2,3,4,7]
        with open(bed_file, "w") as fh:
            fh.write("\n".join(bed_lines))
        assert utils.read_bed_file(bed_file) == expected_sites

    def test_read_bed_file_with_bad_lines(self, tmpdir):
        """read_bed_file should error out if any other lines are unreadable"""
        bed_file = str(tmpdir / "temp.bed")
        bed_lines = ["SEQ\t7\t8", "CHROM\tSTART\tEND", "SEQ\t2\t5"]
        with open(bed_file, "w") as fh:
            fh.write("\n".join(bed_lines))
        with pytest.raises(Exception):
            utils.read_bed_file(bed_file)

    def test_read_mask_file_drm_file(self, tmpdir):
        """read_mask_file should handle drm files as well"""
        drm_file = str(tmpdir / "temp.drm")
        drm_lines = ["SEQ\t5", "SEQ\t7"]
        expected_sites = [4,6]
        with open(drm_file, "w") as fh:
            fh.write("\n".join(drm_lines))
        assert utils.read_mask_file(drm_file) == expected_sites

    def test_read_strains(self, tmpdir):
        # Write one list of filenames with some unnecessary whitespace.
        strains1 = Path(tmpdir) / Path("strains1.txt")
        with open(strains1, "w") as oh:
            oh.write("strain1 # this is an inline comment about strain 1\nstrain2\n   # this is a comment preceded by whitespace.\n")

        # Write another list of filenames with a comment.
        strains2 = Path(tmpdir) / Path("strains2.txt")
        with open(strains2, "w") as oh:
            oh.write("# this is a comment. ignore this.\nstrain2\nstrain3\n")

        strains = utils.read_strains(strains1, strains2)
        assert len(strains) == 3
        assert "strain1" in strains

<<<<<<< HEAD
    def test_read_vcf_compressed(self):
        seq_keep, all_seq = utils.read_vcf(
            "tests/builds/tb/data/lee_2015.vcf.gz"
        )

        assert len(seq_keep) == 150
        assert seq_keep[149] == "G22733"
        assert seq_keep == all_seq

    def test_read_vcf_uncompressed(self):
        seq_keep, all_seq = utils.read_vcf("tests/builds/tb/data/lee_2015.vcf")

        assert len(seq_keep) == 150
        assert seq_keep[149] == "G22733"
        assert seq_keep == all_seq

    def test_write_vcf_compressed_input(self, mock_run_shell_command):
        utils.write_vcf(
            "tests/builds/tb/data/lee_2015.vcf.gz", "output_file.vcf.gz", []
        )

        utils.run_shell_command.assert_called_once_with(
            "vcftools --gzvcf tests/builds/tb/data/lee_2015.vcf.gz --recode --stdout | gzip -c > output_file.vcf.gz",
            raise_errors=True,
        )

    def test_write_vcf_uncompressed_input(self, mock_run_shell_command):
        utils.write_vcf(
            "tests/builds/tb/data/lee_2015.vcf", "output_file.vcf.gz", []
        )

        utils.run_shell_command.assert_called_once_with(
            "vcftools --vcf tests/builds/tb/data/lee_2015.vcf --recode --stdout | gzip -c > output_file.vcf.gz",
            raise_errors=True,
        )

    def test_write_vcf_compressed_output(self, mock_run_shell_command):
        utils.write_vcf(
            "tests/builds/tb/data/lee_2015.vcf", "output_file.vcf.gz", []
        )

        utils.run_shell_command.assert_called_once_with(
            "vcftools --vcf tests/builds/tb/data/lee_2015.vcf --recode --stdout | gzip -c > output_file.vcf.gz",
            raise_errors=True,
        )

    def test_write_vcf_uncompressed_output(self, mock_run_shell_command):
        utils.write_vcf(
            "tests/builds/tb/data/lee_2015.vcf", "output_file.vcf", []
        )

        utils.run_shell_command.assert_called_once_with(
            "vcftools --vcf tests/builds/tb/data/lee_2015.vcf --recode --stdout  > output_file.vcf",
            raise_errors=True,
        )

    def test_write_vcf_dropped_samples(self, mock_run_shell_command):
        utils.write_vcf(
            "tests/builds/tb/data/lee_2015.vcf", "output_file.vcf", ["x", "y", "z"]
        )

        utils.run_shell_command.assert_called_once_with(
            "vcftools --remove-indv x --remove-indv y --remove-indv z --vcf tests/builds/tb/data/lee_2015.vcf --recode --stdout  > output_file.vcf",
            raise_errors=True,
        )
=======
    def test_read_metadata(self, tmpdir):
        meta_fn = write_metadata(tmpdir, (("strain","location","quality"),
                                          ("SEQ_1","colorado","good"),
                                          ("SEQ_2","colorado","bad"),
                                          ("SEQ_3","nevada","good")))
        utils.read_metadata(meta_fn, as_data_frame=True)
        # duplicates SEQ_1 raises ValueError
        meta_fn = write_metadata(tmpdir, (("strain","location","quality"),
                                          ("SEQ_1","colorado","good"),
                                          ("SEQ_1","colorado","bad"),
                                          ("SEQ_3","nevada","good")))
        with pytest.raises(ValueError) as e_info:
            utils.read_metadata(meta_fn, as_data_frame=True)
        assert str(e_info.value) == "Duplicated strain in metadata: SEQ_1"
>>>>>>> 4bd3e7e4
<|MERGE_RESOLUTION|>--- conflicted
+++ resolved
@@ -122,73 +122,6 @@
         assert len(strains) == 3
         assert "strain1" in strains
 
-<<<<<<< HEAD
-    def test_read_vcf_compressed(self):
-        seq_keep, all_seq = utils.read_vcf(
-            "tests/builds/tb/data/lee_2015.vcf.gz"
-        )
-
-        assert len(seq_keep) == 150
-        assert seq_keep[149] == "G22733"
-        assert seq_keep == all_seq
-
-    def test_read_vcf_uncompressed(self):
-        seq_keep, all_seq = utils.read_vcf("tests/builds/tb/data/lee_2015.vcf")
-
-        assert len(seq_keep) == 150
-        assert seq_keep[149] == "G22733"
-        assert seq_keep == all_seq
-
-    def test_write_vcf_compressed_input(self, mock_run_shell_command):
-        utils.write_vcf(
-            "tests/builds/tb/data/lee_2015.vcf.gz", "output_file.vcf.gz", []
-        )
-
-        utils.run_shell_command.assert_called_once_with(
-            "vcftools --gzvcf tests/builds/tb/data/lee_2015.vcf.gz --recode --stdout | gzip -c > output_file.vcf.gz",
-            raise_errors=True,
-        )
-
-    def test_write_vcf_uncompressed_input(self, mock_run_shell_command):
-        utils.write_vcf(
-            "tests/builds/tb/data/lee_2015.vcf", "output_file.vcf.gz", []
-        )
-
-        utils.run_shell_command.assert_called_once_with(
-            "vcftools --vcf tests/builds/tb/data/lee_2015.vcf --recode --stdout | gzip -c > output_file.vcf.gz",
-            raise_errors=True,
-        )
-
-    def test_write_vcf_compressed_output(self, mock_run_shell_command):
-        utils.write_vcf(
-            "tests/builds/tb/data/lee_2015.vcf", "output_file.vcf.gz", []
-        )
-
-        utils.run_shell_command.assert_called_once_with(
-            "vcftools --vcf tests/builds/tb/data/lee_2015.vcf --recode --stdout | gzip -c > output_file.vcf.gz",
-            raise_errors=True,
-        )
-
-    def test_write_vcf_uncompressed_output(self, mock_run_shell_command):
-        utils.write_vcf(
-            "tests/builds/tb/data/lee_2015.vcf", "output_file.vcf", []
-        )
-
-        utils.run_shell_command.assert_called_once_with(
-            "vcftools --vcf tests/builds/tb/data/lee_2015.vcf --recode --stdout  > output_file.vcf",
-            raise_errors=True,
-        )
-
-    def test_write_vcf_dropped_samples(self, mock_run_shell_command):
-        utils.write_vcf(
-            "tests/builds/tb/data/lee_2015.vcf", "output_file.vcf", ["x", "y", "z"]
-        )
-
-        utils.run_shell_command.assert_called_once_with(
-            "vcftools --remove-indv x --remove-indv y --remove-indv z --vcf tests/builds/tb/data/lee_2015.vcf --recode --stdout  > output_file.vcf",
-            raise_errors=True,
-        )
-=======
     def test_read_metadata(self, tmpdir):
         meta_fn = write_metadata(tmpdir, (("strain","location","quality"),
                                           ("SEQ_1","colorado","good"),
@@ -203,4 +136,69 @@
         with pytest.raises(ValueError) as e_info:
             utils.read_metadata(meta_fn, as_data_frame=True)
         assert str(e_info.value) == "Duplicated strain in metadata: SEQ_1"
->>>>>>> 4bd3e7e4
+
+    def test_read_vcf_compressed(self):
+        seq_keep, all_seq = utils.read_vcf(
+            "tests/builds/tb/data/lee_2015.vcf.gz"
+        )
+
+        assert len(seq_keep) == 150
+        assert seq_keep[149] == "G22733"
+        assert seq_keep == all_seq
+
+    def test_read_vcf_uncompressed(self):
+        seq_keep, all_seq = utils.read_vcf("tests/builds/tb/data/lee_2015.vcf")
+
+        assert len(seq_keep) == 150
+        assert seq_keep[149] == "G22733"
+        assert seq_keep == all_seq
+
+    def test_write_vcf_compressed_input(self, mock_run_shell_command):
+        utils.write_vcf(
+            "tests/builds/tb/data/lee_2015.vcf.gz", "output_file.vcf.gz", []
+        )
+
+        utils.run_shell_command.assert_called_once_with(
+            "vcftools --gzvcf tests/builds/tb/data/lee_2015.vcf.gz --recode --stdout | gzip -c > output_file.vcf.gz",
+            raise_errors=True,
+        )
+
+    def test_write_vcf_uncompressed_input(self, mock_run_shell_command):
+        utils.write_vcf(
+            "tests/builds/tb/data/lee_2015.vcf", "output_file.vcf.gz", []
+        )
+
+        utils.run_shell_command.assert_called_once_with(
+            "vcftools --vcf tests/builds/tb/data/lee_2015.vcf --recode --stdout | gzip -c > output_file.vcf.gz",
+            raise_errors=True,
+        )
+
+    def test_write_vcf_compressed_output(self, mock_run_shell_command):
+        utils.write_vcf(
+            "tests/builds/tb/data/lee_2015.vcf", "output_file.vcf.gz", []
+        )
+
+        utils.run_shell_command.assert_called_once_with(
+            "vcftools --vcf tests/builds/tb/data/lee_2015.vcf --recode --stdout | gzip -c > output_file.vcf.gz",
+            raise_errors=True,
+        )
+
+    def test_write_vcf_uncompressed_output(self, mock_run_shell_command):
+        utils.write_vcf(
+            "tests/builds/tb/data/lee_2015.vcf", "output_file.vcf", []
+        )
+
+        utils.run_shell_command.assert_called_once_with(
+            "vcftools --vcf tests/builds/tb/data/lee_2015.vcf --recode --stdout  > output_file.vcf",
+            raise_errors=True,
+        )
+
+    def test_write_vcf_dropped_samples(self, mock_run_shell_command):
+        utils.write_vcf(
+            "tests/builds/tb/data/lee_2015.vcf", "output_file.vcf", ["x", "y", "z"]
+        )
+
+        utils.run_shell_command.assert_called_once_with(
+            "vcftools --remove-indv x --remove-indv y --remove-indv z --vcf tests/builds/tb/data/lee_2015.vcf --recode --stdout  > output_file.vcf",
+            raise_errors=True,
+        )