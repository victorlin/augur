Integration tests for augur filter.

  $ pushd "$TESTDIR" > /dev/null
  $ export AUGUR="../../bin/augur"

Filter with exclude query for two regions that comprise all but one strain.
This filter should leave a single record from Oceania.
Force include one South American record by country to get two total records.

  $ ${AUGUR} filter \
  >  --metadata filter/metadata.tsv \
  >  --exclude-where "region=South America" "region=North America" "region=Southeast Asia" \
  >  --include-where "country=Ecuador" \
  >  --output-strains "$TMP/filtered_strains.txt" > /dev/null
  $ wc -l "$TMP/filtered_strains.txt"
  \s*2 .* (re)
  $ rm -f "$TMP/filtered_strains.txt"

Filter with subsampling, requesting 1 sequence per group (for a group with 4 distinct values).

  $ ${AUGUR} filter \
  >  --metadata filter/metadata.tsv \
  >  --group-by region \
  >  --sequences-per-group 1 \
  >  --subsample-seed 314159 \
  >  --output-strains "$TMP/filtered_strains.txt" > /dev/null
  $ wc -l "$TMP/filtered_strains.txt"
  \s*4 .* (re)

By setting the subsample seed above, we should guarantee that we get the same "random" strains as another run with the same command.

  $ ${AUGUR} filter \
  >  --metadata filter/metadata.tsv \
  >  --group-by region \
  >  --sequences-per-group 1 \
  >  --subsample-seed 314159 \
  >  --output-strains "$TMP/filtered_strains_repeated.txt" > /dev/null

  $ diff -u <(sort "$TMP/filtered_strains.txt") <(sort "$TMP/filtered_strains_repeated.txt")
  $ rm -f "$TMP/filtered_strains.txt" "$TMP/filtered_strains_repeated.txt"

Filter with subsampling, requesting no more than 8 sequences.
With 8 groups to subsample from (after filtering), this should produce one sequence per group.

  $ ${AUGUR} filter \
  >  --sequences filter/sequences.fasta \
  >  --sequence-index filter/sequence_index.tsv \
  >  --metadata filter/metadata.tsv \
  >  --min-date 2012 \
  >  --group-by country year month \
  >  --subsample-max-sequences 8 \
  >  --subsample-seed 314159 \
  >  --no-probabilistic-sampling \
  >  --output "$TMP/filtered.fasta" > /dev/null
  $ grep ">" "$TMP/filtered.fasta" | wc -l
  \s*8 (re)
  $ rm -f "$TMP/filtered.fasta"

Filter with subsampling where no more than 5 sequences are requested and no groups are specified.
This generates a dummy category and subsamples from there. With no-probabilistic-sampling we expect exactly 5 sequences.

  $ ${AUGUR} filter \
  >  --sequences filter/sequences.fasta \
  >  --sequence-index filter/sequence_index.tsv \
  >  --metadata filter/metadata.tsv \
  >  --min-date 2012 \
  >  --subsample-max-sequences 5 \
  >  --subsample-seed 314159 \
  >  --no-probabilistic-sampling \
  >  --output "$TMP/filtered.fasta" > /dev/null
  $ grep ">" "$TMP/filtered.fasta" | wc -l
  \s*5 (re)
  $ rm -f "$TMP/filtered.fasta"

Try to filter with subsampling when there are more available groups than requested sequences.
This should fail, as probabilistic sampling is explicitly disabled.

  $ ${AUGUR} filter \
  >  --sequences filter/sequences.fasta \
  >  --sequence-index filter/sequence_index.tsv \
  >  --metadata filter/metadata.tsv \
  >  --min-date 2012 \
  >  --group-by country year month \
  >  --subsample-max-sequences 5 \
  >  --subsample-seed 314159 \
  >  --no-probabilistic-sampling \
  >  --output "$TMP/filtered.fasta"
  ERROR: Asked to provide at most 5 sequences, but there are 8 groups.
  [1]
  $ rm -f "$TMP/filtered.fasta"

Explicitly use probabilistic subsampling to handle the case when there are more available groups than requested sequences.

  $ ${AUGUR} filter \
  >  --sequences filter/sequences.fasta \
  >  --sequence-index filter/sequence_index.tsv \
  >  --metadata filter/metadata.tsv \
  >  --min-date 2012 \
  >  --group-by country year month \
  >  --subsample-max-sequences 5 \
  >  --subsample-seed 314159 \
  >  --probabilistic-sampling \
  >  --output-strains "$TMP/filtered_strains_probabilistic.txt" > /dev/null
  WARNING: Asked to provide at most 5 sequences, but there are 8 groups.

Using the default probabilistic subsampling, should work the same as the previous case.

  $ ${AUGUR} filter \
  >  --sequences filter/sequences.fasta \
  >  --sequence-index filter/sequence_index.tsv \
  >  --metadata filter/metadata.tsv \
  >  --min-date 2012 \
  >  --group-by country year month \
  >  --subsample-max-sequences 5 \
  >  --subsample-seed 314159 \
  >  --output-strains "$TMP/filtered_strains_default.txt" > /dev/null
  WARNING: Asked to provide at most 5 sequences, but there are 8 groups.

By setting the subsample seed above, we should get the same results for both runs.

  $ diff -u <(sort "$TMP/filtered_strains_probabilistic.txt") <(sort "$TMP/filtered_strains_default.txt")
  $ rm -f "$TMP/filtered_strains_probabilistic.txt" "$TMP/filtered_strains_default.txt"

Check output of probabilistic sampling.

  $ ${AUGUR} filter \
  >  --metadata filter/metadata.tsv \
  >  --group-by region year month \
  >  --subsample-max-sequences 3 \
  >  --probabilistic-sampling \
  >  --subsample-seed 314159 \
  >  --output-metadata "$TMP/filtered_metadata.tsv"
  WARNING: Asked to provide at most 3 sequences, but there are 8 groups.
  Sampling probabilistically at 0.3633 sequences per group, meaning it is possible to have more than the requested maximum of 3 sequences after filtering.
  10 strains were dropped during filtering
  \t1 were dropped during grouping due to ambiguous month information (esc)
  \t1 were dropped during grouping due to ambiguous year information (esc)
  \t8 of these were dropped because of subsampling criteria, using seed 314159 (esc)
  2 strains passed all filters

Ensure probabilistic sampling is not used when unnecessary.

  $ ${AUGUR} filter \
  >  --metadata filter/metadata.tsv \
  >  --group-by region year month \
  >  --subsample-max-sequences 10 \
  >  --probabilistic-sampling \
  >  --subsample-seed 314159 \
  >  --output-metadata "$TMP/filtered_metadata.tsv"
  Sampling at 10 per group.
  2 strains were dropped during filtering
  \t1 were dropped during grouping due to ambiguous month information (esc)
  \t1 were dropped during grouping due to ambiguous year information (esc)
  \t0 of these were dropped because of subsampling criteria, using seed 314159 (esc)
  10 strains passed all filters

Filter using only metadata without sequence input or output and save results as filtered metadata.

  $ ${AUGUR} filter \
  >  --sequence-index filter/sequence_index.tsv \
  >  --metadata filter/metadata.tsv \
  >  --min-date 2012 \
  >  --min-length 10500 \
  >  --output-metadata "$TMP/filtered_metadata.tsv" > /dev/null

Output should include the 8 sequences matching the filters and a header line.

  $ wc -l "$TMP/filtered_metadata.tsv"
  \s*9 .* (re)
  $ rm -f "$TMP/filtered_metadata.tsv"

Filter using only metadata and save results as a list of filtered strains.

  $ ${AUGUR} filter \
  >  --sequence-index filter/sequence_index.tsv \
  >  --metadata filter/metadata.tsv \
  >  --min-date 2012 \
  >  --min-length 10500 \
  >  --output-strains "$TMP/filtered_strains.txt" > /dev/null

Output should include only the 8 sequences matching the filters (without a header line).

  $ wc -l "$TMP/filtered_strains.txt"
  \s*8 .* (re)
  $ rm -f "$TMP/filtered_strains.txt"

Filter using only metadata without a sequence index.
This should work because the requested filters don't rely on sequence information.

  $ ${AUGUR} filter \
  >  --metadata filter/metadata.tsv \
  >  --min-date 2012 \
  >  --output-strains "$TMP/filtered_strains.txt" > /dev/null
  $ rm -f "$TMP/filtered_strains.txt"

Try to filter using only metadata without a sequence index.
This should fail because the requested filters rely on sequence information.

  $ ${AUGUR} filter \
  >  --metadata filter/metadata.tsv \
  >  --min-length 10000 \
  >  --output-strains "$TMP/filtered_strains.txt" > /dev/null
  ERROR: You need to provide a sequence index or sequences to filter on sequence-specific information.
  [1]

Try to filter with sequence outputs and no sequence inputs.
This should fail.

  $ ${AUGUR} filter \
  >  --sequence-index filter/sequence_index.tsv \
  >  --metadata filter/metadata.tsv \
  >  --min-length 10000 \
  >  --output "$TMP/filtered.fasta" > /dev/null
  ERROR: You need to provide sequences to output sequences.
  [1]

Try to filter without any outputs.

  $ ${AUGUR} filter \
  >  --sequence-index filter/sequence_index.tsv \
  >  --metadata filter/metadata.tsv \
  >  --min-length 10000 > /dev/null
  ERROR: You need to select at least one output.
  [1]

Filter into two separate sets and then select sequences from the union of those sets.
First, select strains from Brazil (there should be 1).

  $ ${AUGUR} filter \
  >  --metadata filter/metadata.tsv \
  >  --query "country == 'Brazil'" \
  >  --output-strains "$TMP/filtered_strains.brazil.txt" > /dev/null
  $ wc -l "$TMP/filtered_strains.brazil.txt"
  \s*1 .* (re)

Then, select strains from Colombia (there should be 3).

  $ ${AUGUR} filter \
  >  --metadata filter/metadata.tsv \
  >  --query "country == 'Colombia'" \
  >  --output-strains "$TMP/filtered_strains.colombia.txt" > /dev/null
  $ wc -l "$TMP/filtered_strains.colombia.txt"
  \s*3 .* (re)

Finally, exclude all sequences except those from the two sets of strains (there should be 4).

  $ ${AUGUR} filter \
  >  --sequences filter/sequences.fasta \
  >  --sequence-index filter/sequence_index.tsv \
  >  --metadata filter/metadata.tsv \
  >  --exclude-all \
  >  --include "$TMP/filtered_strains.brazil.txt" "$TMP/filtered_strains.colombia.txt" \
  >  --output "$TMP/filtered.fasta" > /dev/null
  $ grep "^>" "$TMP/filtered.fasta" | wc -l
  \s*4 (re)
  $ rm -f "$TMP/filtered.fasta"

Repeat this filter without a sequence index.
We should get the same outputs without building a sequence index on the fly, because the exclude-all flag tells us we only want to force-include strains and skip all other filters.

  $ ${AUGUR} filter \
  >  --sequences filter/sequences.fasta \
  >  --metadata filter/metadata.tsv \
  >  --exclude-all \
  >  --include "$TMP/filtered_strains.brazil.txt" "$TMP/filtered_strains.colombia.txt" \
  >  --output "$TMP/filtered.fasta" \
  >  --output-metadata "$TMP/filtered.tsv" > /dev/null
  $ grep "^>" "$TMP/filtered.fasta" | wc -l
  \s*4 (re)
  $ rm -f "$TMP/filtered.fasta"

Metadata should have the same number of records as the sequences plus a header.

  $ wc -l "$TMP/filtered.tsv"
  \s*5 .* (re)
  $ rm -f "$TMP/filtered.tsv"

Alternately, exclude the sequences from Brazil and Colombia (N=4) and records without sequences (N=1) or metadata (N=1).

  $ ${AUGUR} filter \
  >  --sequences filter/sequences.fasta \
  >  --sequence-index filter/sequence_index.tsv \
  >  --metadata filter/metadata.tsv \
  >  --exclude "$TMP/filtered_strains.brazil.txt" "$TMP/filtered_strains.colombia.txt" \
  >  --output "$TMP/filtered.fasta" > /dev/null
  $ grep "^>" "$TMP/filtered.fasta" | wc -l
  \s*7 (re)
  $ rm -f "$TMP/filtered.fasta"

Try to filter with sequences that don't match any of the metadata.
This should produce no results because the intersection of metadata and sequences is empty.

  $ echo -e ">something\nATCG" > "$TMP/dummy.fasta"
  $ ${AUGUR} filter \
  >  --sequences "$TMP/dummy.fasta" \
  >  --metadata filter/metadata.tsv \
  >  --min-length 4 \
  >  --max-date 2020-01-30 \
  >  --output-strains "$TMP/filtered_strains.txt" > /dev/null
  Note: You did not provide a sequence index, so Augur will generate one. You can generate your own index ahead of time with `augur index` and pass it with `augur filter --sequence-index`.
  ERROR: All samples have been dropped! Check filter rules and metadata file format.
  [1]
  $ wc -l "$TMP/filtered_strains.txt"
  \s*0 .* (re)
  $ rm -f "$TMP/filtered_strains.txt"

Repeat with sequence and strain outputs. We should get the same results.

  $ ${AUGUR} filter \
  >  --sequences "$TMP/dummy.fasta" \
  >  --metadata filter/metadata.tsv \
  >  --max-date 2020-01-30 \
  >  --output-strains "$TMP/filtered_strains.txt" \
  >  --output-sequences "$TMP/filtered.fasta" > /dev/null
  Note: You did not provide a sequence index, so Augur will generate one. You can generate your own index ahead of time with `augur index` and pass it with `augur filter --sequence-index`.
  ERROR: All samples have been dropped! Check filter rules and metadata file format.
  [1]
  $ wc -l "$TMP/filtered_strains.txt"
  \s*0 .* (re)
  $ grep "^>" "$TMP/filtered.fasta" | wc -l
  \s*0 (re)
  $ rm -f "$TMP/filtered_strains.txt"
  $ rm -f "$TMP/filtered.fasta"

Repeat without any sequence-based filters.
Since we expect metadata to be filtered by presence of strains in input sequences, this should produce no results because the intersection of metadata and sequences is empty.

  $ ${AUGUR} filter \
  >  --sequences "$TMP/dummy.fasta" \
  >  --metadata filter/metadata.tsv \
  >  --output-strains "$TMP/filtered_strains.txt" > /dev/null
  Note: You did not provide a sequence index, so Augur will generate one. You can generate your own index ahead of time with `augur index` and pass it with `augur filter --sequence-index`.
  ERROR: All samples have been dropped! Check filter rules and metadata file format.
  [1]
  $ wc -l "$TMP/filtered_strains.txt"
  \s*0 .* (re)
  $ rm -f "$TMP/filtered_strains.txt"

Filter TB strains from VCF and save as a list of filtered strains.

  $ ${AUGUR} filter \
  >  --sequences filter/tb.vcf.gz \
  >  --metadata filter/tb_metadata.tsv \
  >  --min-date 2012 \
  >  --output-strains "$TMP/filtered_strains.txt" > /dev/null
  Note: You did not provide a sequence index, so Augur will generate one. You can generate your own index ahead of time with `augur index` and pass it with `augur filter --sequence-index`.
  $ wc -l "$TMP/filtered_strains.txt"
  \s*3 .* (re)
  $ rm -f "$TMP/filtered_strains.txt"

Confirm that filtering omits strains without metadata or sequences.
The input sequences are missing one strain that is in the metadata.
The metadata are missing one strain that has a sequence.
The list of strains to include has one strain with no metadata/sequence and one strain with information that would have been filtered by country.
There are 3 strains from Colombia. One is force-included, another is dropped with non-nucleotide characters, and the third is dropped by the exclusion query.

  $ ${AUGUR} filter \
  >  --sequence-index filter/sequence_index.tsv \
  >  --metadata filter/metadata.tsv \
  >  --query "country != 'Colombia'" \
  >  --non-nucleotide \
  >  --exclude-ambiguous-dates-by year \
  >  --include filter/include.txt \
  >  --output-strains "$TMP/filtered_strains.txt" \
  >  --output-log "$TMP/filtered_log.tsv"
  4 strains were dropped during filtering
  \t1 had no metadata (esc)
  \t1 of these were dropped because they had non-nucleotide characters (esc)
  \t1 of these were filtered out by the query: "country != 'Colombia'" (esc)
  \t1 had no sequence data (esc)
  \t1 strains were force-included because they were in filter/include.txt (esc)
  9 strains passed all filters

  $ diff -u <(sort -k 1,1 filter/filtered_log.tsv) <(sort -k 1,1 "$TMP/filtered_log.tsv")
  $ rm -f "$TMP/filtered_strains.txt"

Subsample one strain per year with priorities.
There are two years (2015 and 2016) represented in the metadata.
The two highest priority strains are in these two years.

  $ ${AUGUR} filter \
  >  --metadata filter/metadata.tsv \
  >  --group-by year \
  >  --priority filter/priorities.tsv \
  >  --sequences-per-group 1 \
  >  --output-strains "$TMP/filtered_strains.txt" > /dev/null

  $ diff -u <(sort -k 2,2rn -k 1,1 filter/priorities.tsv | head -n 2 | cut -f 1) <(sort -k 1,1 "$TMP/filtered_strains.txt")
  $ rm -f "$TMP/filtered_strains.txt"

Try to subsample a maximum number of sequences by year and month, given metadata with ambiguous year and month values.
Strains with ambiguous years or months should be dropped and logged.

  $ ${AUGUR} filter \
  >  --metadata filter/metadata.tsv \
  >  --group-by year month \
  >  --subsample-max-sequences 5 \
  >  --output-strains "$TMP/filtered_strains.txt" \
  >  --output-log "$TMP/filtered_log.tsv" > /dev/null
  WARNING: Asked to provide at most 5 sequences, but there are 6 groups.
  $ grep "SG_018" "$TMP/filtered_log.tsv" | cut -f 1-2
  SG_018\tskip_group_by_with_ambiguous_month (esc)
  $ grep "COL/FLR_00024/2015" "$TMP/filtered_log.tsv" | cut -f 1-2
  COL/FLR_00024/2015\tskip_group_by_with_ambiguous_year (esc)

Try to group data without any grouping arguments.
This should fail with a helpful error message.

  $ ${AUGUR} filter \
  >  --metadata filter/metadata.tsv \
  >  --group-by year month \
  >  --output-strains "$TMP/filtered_strains.txt" > /dev/null
  ERROR: You must specify a number of sequences per group or maximum sequences to subsample.
  [1]

<<<<<<< HEAD
Filter out a sequence with invalid nucleotides.

  $ ${AUGUR} filter \
  >  --sequence-index filter/sequence_index.tsv \
  >  --metadata filter/metadata.tsv \
  >  --non-nucleotide \
  >  --output-metadata "$TMP/filtered_metadata.tsv" > /dev/null
  $ wc -l "$TMP/filtered_metadata.tsv"
  \s*11 .* (re)

Try a comma-delimited file.

  $ ${AUGUR} filter \
  >  --metadata filter/metadata.csv \
  >  --exclude-where "region=South America" "region=North America" "region=Southeast Asia" \
  >  --include-where "country=Ecuador" \
  >  --output-strains "$TMP/filtered_strains.txt" > /dev/null
  $ wc -l "$TMP/filtered_strains.txt"
  \s*2 .* (re)
  $ rm -f "$TMP/filtered_strains.txt"
=======
Error on duplicates in metadata within same chunk.

  $ cat >$TMP/metadata-duplicates.tsv <<~~
  > strain	date
  > a	2010-10-10
  > a	2010-10-10
  > b	2010-10-10
  > c	2010-10-10
  > d	2010-10-10
  > ~~
  $ ${AUGUR} filter \
  >   --metadata $TMP/metadata-duplicates.tsv \
  >   --group-by year \
  >   --sequences-per-group 2 \
  >   --subsample-seed 0 \
  >   --metadata-chunk-size 10 \
  >   --output-metadata $TMP/metadata-filtered.tsv > /dev/null
  ERROR: Duplicate found in .* (re)
  [2]
  $ cat $TMP/metadata-filtered.tsv
  cat: .*: No such file or directory (re)
  [1]

Error on duplicates in metadata in separate chunks.

  $ ${AUGUR} filter \
  >   --metadata $TMP/metadata-duplicates.tsv \
  >   --group-by year \
  >   --sequences-per-group 2 \
  >   --subsample-seed 0 \
  >   --metadata-chunk-size 1 \
  >   --output-metadata $TMP/metadata-filtered.tsv > /dev/null
  ERROR: Duplicate found in .* (re)
  [2]
  $ cat $TMP/metadata-filtered.tsv
  cat: .*: No such file or directory (re)
  [1]
>>>>>>> c3d32508
<|MERGE_RESOLUTION|>--- conflicted
+++ resolved
@@ -413,7 +413,6 @@
   ERROR: You must specify a number of sequences per group or maximum sequences to subsample.
   [1]
 
-<<<<<<< HEAD
 Filter out a sequence with invalid nucleotides.
 
   $ ${AUGUR} filter \
@@ -434,7 +433,7 @@
   $ wc -l "$TMP/filtered_strains.txt"
   \s*2 .* (re)
   $ rm -f "$TMP/filtered_strains.txt"
-=======
+
 Error on duplicates in metadata within same chunk.
 
   $ cat >$TMP/metadata-duplicates.tsv <<~~
@@ -471,5 +470,4 @@
   [2]
   $ cat $TMP/metadata-filtered.tsv
   cat: .*: No such file or directory (re)
-  [1]
->>>>>>> c3d32508
+  [1]