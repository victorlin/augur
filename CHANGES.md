--- conflicted
+++ resolved
@@ -5,11 +5,8 @@
 ### Bug Fixes
 
 * filter: Improved warning and error messages in the case of missing columns. [#1604] (@victorlin)
-<<<<<<< HEAD
 * merge: Any user-customized `~/.sqliterc` file is now ignored so it doesn't break `augur merge`'s internal use of SQLite. [#1608][] (@tsibley)
-=======
 * merge: Non-id columns in metadata inputs that would conflict with the output id column are now forbidden and will cause an error if present.  Previously they would overwrite values in the output id column, causing incorrect output. [#1593][] (@tsibley)
->>>>>>> 232698bf
 
 [#1593]: https://github.com/nextstrain/augur/pull/1593
 [#1604]: https://github.com/nextstrain/augur/pull/1604
